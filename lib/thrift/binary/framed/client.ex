--- conflicted
+++ resolved
@@ -113,12 +113,7 @@
       connections
     - `:configure`: A 0-arity function to provide additional SSL options at
       runtime
-<<<<<<< HEAD
     - Additional `:ssl.ssl_option/0` values specifying other `:ssl` options
-=======
-    - Additional `t:Thrift.Transport.SSL.option/0` values specifying other
-      standard [`:ssl` options](http://erlang.org/doc/man/ssl.html)
->>>>>>> 31bdb49a
 
   `gen_server_opts`: A keyword list of options for the GenServer:
 
