--- conflicted
+++ resolved
@@ -196,7 +196,6 @@
     end
   end
 
-<<<<<<< HEAD
   defp field_serializer(%Field{name: name, type: type, id: id}, file_group) do
     var = Macro.var(name, nil)
     quote do
@@ -212,10 +211,7 @@
     end
   end
 
-  def field_deserializer(:bool, field, name, _file_group) do
-=======
   defp field_deserializer(:bool, field, name, _file_group) do
->>>>>>> de5ac6f3
     quote do
       defp unquote(name)(<<unquote(@bool), unquote(field.id)::size(16), 1, rest::binary>>, acc) do
         unquote(name)(rest, %{acc | unquote(field.name) => true})
