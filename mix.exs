--- conflicted
+++ resolved
@@ -79,13 +79,8 @@
     [
       # Development
       {:ex_doc, "~> 0.19", only: :dev, runtime: false},
-<<<<<<< HEAD
       {:excoveralls, "~> 0.10", only: :test, runtime: false},
-      {:credo, "~> 0.10", only: :dev, runtime: false},
-=======
-      {:excoveralls, "~> 0.9", only: :test, runtime: false},
       {:credo, "~> 1.0", only: :dev, runtime: false},
->>>>>>> 8ded4d6f
       {:dialyxir, "~> 0.5", only: :dev, runtime: false},
 
       # Runtime
